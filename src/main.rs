use anyhow::Result;
use clap::Parser;
use commitgenius::{ai, git, github};
use dotenv::dotenv;

#[derive(Parser)]
#[command(author, version, about, long_about = None)]
struct Args {
    /// Model to use for generating messages
    #[arg(short, long)]
    model: Option<String>,

    /// Files to commit. Use "." for all changes, or specify individual files
    #[arg(default_value = None)]
    files: Option<Vec<String>>,

    /// Create a pull request after committing
    #[arg(short, long)]
    pull_request: bool,

<<<<<<< HEAD
    /// Base branch for pull request (default: develop)
    #[arg(short, long, default_value = "develop")]
    base: String,
=======
fn clean_commit_message(message: &str) -> String {
    // Only clean if the message starts and ends with code block markers
    if message.trim().starts_with("```") && message.trim().ends_with("```") {
        message
            .trim()
            .replace("```", "")
            .lines()
            .map(|line| line.trim())
            .filter(|line| !line.is_empty())
            .collect::<Vec<&str>>()
            .join("\n")
    } else {
        message.trim().to_string()
    }
}

async fn generate_commit_message(model: &str, diff: &str) -> Result<String> {
    println!("Generating commit message for changes using {}...", model);
    
    let client = reqwest::Client::new();
    let prompt = format!(
        "Generate a conventional commit message for the following git diff. \
         IMPORTANT RULES:\n\
         1. Use the format: <type>(<scope>): <description>\n\
         2. Keep it concise and clear\n\
         3. DO NOT use any markdown formatting\n\
         4. DO NOT wrap the message in code blocks\n\
         5. DO NOT add any extra formatting or annotations\n\
         6. The message should be ready to use with 'git commit -m'\n\n\
         Diff:\n{}", 
        diff
    );

    println!("Sending request to Ollama...");
    let response = client.post("http://localhost:11434/api/generate")
        .json(&json!({
            "model": model,
            "prompt": prompt,
            "stream": false
        }))
        .send()
        .await?;

    println!("Got response from Ollama, parsing...");
    let response_json: Value = response.json().await?;
    let message = response_json["response"]
        .as_str()
        .ok_or_else(|| anyhow!("Invalid response format"))?;

    Ok(clean_commit_message(message))
>>>>>>> d4002754
}

#[tokio::main]
async fn main() -> Result<()> {
    // Load environment variables from .env file
    dotenv().ok();

    let args = Args::parse();

    // Stage files if specified
    git::stage_files(&args.files)?;

    // Ensure Ollama is running
    ai::ensure_ollama_running().await?;

    // Get available models and select one
    let available_models = ai::get_available_models().await?;
    if available_models.is_empty() {
        return Err(anyhow::anyhow!("No models available in Ollama"));
    }

    let selected_model = ai::select_model(args.model, &available_models);
    println!("Using model: {}", selected_model);

    // Ensure the selected model is available
    ai::ensure_model_available(&selected_model).await?;

    // Get git diff
    let diff = git::get_git_diff()?;
    if diff.is_empty() {
        return Err(anyhow::anyhow!("No changes to commit"));
    }

    // Generate and create commit
    let commit_message = ai::generate_commit_message(&selected_model, &diff).await?;
    git::create_commit(&commit_message)?;
    println!("Created commit: {}", commit_message);

    // Create pull request if requested
    if args.pull_request {
        let current_branch = git::get_current_branch()?;
        let commits = git::get_commits_since_base(&args.base)?;

        if commits.is_empty() {
            return Err(anyhow::anyhow!("No commits to create PR for"));
        }

        let pr_description = ai::generate_pr_description(&selected_model, &commits, &diff).await?;

        let github_client = github::GithubClient::new()?;
        github_client
            .create_pull_request(
                &commit_message,
                &pr_description,
                &current_branch,
                &args.base,
            )
            .await?;

        println!(
            "Created pull request from {} to {}",
            current_branch, args.base
        );
    }

    Ok(())
}<|MERGE_RESOLUTION|>--- conflicted
+++ resolved
@@ -2,6 +2,7 @@
 use clap::Parser;
 use commitgenius::{ai, git, github};
 use dotenv::dotenv;
+use serde_json::json;
 
 #[derive(Parser)]
 #[command(author, version, about, long_about = None)]
@@ -18,11 +19,11 @@
     #[arg(short, long)]
     pull_request: bool,
 
-<<<<<<< HEAD
     /// Base branch for pull request (default: develop)
     #[arg(short, long, default_value = "develop")]
     base: String,
-=======
+}
+
 fn clean_commit_message(message: &str) -> String {
     // Only clean if the message starts and ends with code block markers
     if message.trim().starts_with("```") && message.trim().ends_with("```") {
@@ -67,13 +68,12 @@
         .await?;
 
     println!("Got response from Ollama, parsing...");
-    let response_json: Value = response.json().await?;
+    let response_json: serde_json::Value = response.json().await?;
     let message = response_json["response"]
         .as_str()
-        .ok_or_else(|| anyhow!("Invalid response format"))?;
+        .ok_or_else(|| anyhow::anyhow!("Invalid response format"))?;
 
     Ok(clean_commit_message(message))
->>>>>>> d4002754
 }
 
 #[tokio::main]
@@ -108,7 +108,7 @@
     }
 
     // Generate and create commit
-    let commit_message = ai::generate_commit_message(&selected_model, &diff).await?;
+    let commit_message = generate_commit_message(&selected_model, &diff).await?;
     git::create_commit(&commit_message)?;
     println!("Created commit: {}", commit_message);
 
